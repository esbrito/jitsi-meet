--- conflicted
+++ resolved
@@ -1087,25 +1087,8 @@
  * Notify the user that the video conferencing service is badly broken and
  * the page should be reloaded.
  */
-<<<<<<< HEAD
-UI.notifyFocusLeft = function () {
-    let msg = APP.translation.generateTranslationHTML(
-        'dialog.jicofoUnavailable'
-    );
-    messageHandler.openDialog(
-        'dialog.serviceUnavailable',
-        msg,
-        true, // persistent
-        [{title: 'retry'}],
-        function () {
-            reload();
-            return false;
-        }
-    );
-=======
 UI.showPageReloadOverlay = function () {
     PageReloadOverlay.show(15 /* will reload in 15 seconds */);
->>>>>>> 8fd23771
 };
 
 /**
