var config = {
    hosts: {
        domain: 'jitsi-meet.example.com',
        //anonymousdomain: 'guest.example.com',
        muc: 'conference.jitsi-meet.example.com', // FIXME: use XEP-0030
        bridge: 'jitsi-videobridge.jitsi-meet.example.com', // FIXME: use XEP-0030
        call_control: 'callcontrol.jitsi-meet.example.com',
        focus: 'focus.jitsi-meet.example.com'
    },
//  getroomnode: function (path) { return 'someprefixpossiblybasedonpath'; },
//  useStunTurn: true, // use XEP-0215 to fetch STUN and TURN server
//  useIPv6: true, // ipv6 support. use at your own risk
    useNicks: false,
    bosh: '//jitsi-meet.example.com/http-bind', // FIXME: use xep-0156 for that
    clientNode: 'http://jitsi.org/jitsimeet', // The name of client node advertised in XEP-0115 'c' stanza
    focusUserJid: 'focus@auth.pawel.jitsi.net', // The real JID of focus participant
    //defaultSipNumber: '', // Default SIP number
    desktopSharing: 'ext', // Desktop sharing method. Can be set to 'ext', 'webrtc' or false to disable.
    chromeExtensionId: 'diibjkoicjeejcmhdnailmkgecihlobk', // Id of desktop streamer Chrome extension
    desktopSharingSources: ['screen', 'window'],
    minChromeExtVersion: '0.1', // Required version of Chrome extension
    enableRtpStats: true, // Enables RTP stats processing
    openSctp: true, // Toggle to enable/disable SCTP channels
    channelLastN: -1, // The default value of the channel attribute last-n.
    adaptiveLastN: false,
    adaptiveSimulcast: false,
    useRtcpMux: true,
    useBundle: true,
<<<<<<< HEAD
    enableRecording: true,
    enableWelcomePage: false,
    enableSimulcast: false,
    logStats: false // Enable logging of PeerConnection stats via the focus
=======
    enableRecording: false,
    enableWelcomePage: true,
    enableSimulcast: false,
    enableFirefoxSupport: false //firefox support is still experimental, only one-to-one conferences with chrome focus
    // will work when simulcast, bundle, mux, lastN and SCTP are disabled.
>>>>>>> 63dd6df2
};<|MERGE_RESOLUTION|>--- conflicted
+++ resolved
@@ -4,7 +4,7 @@
         //anonymousdomain: 'guest.example.com',
         muc: 'conference.jitsi-meet.example.com', // FIXME: use XEP-0030
         bridge: 'jitsi-videobridge.jitsi-meet.example.com', // FIXME: use XEP-0030
-        call_control: 'callcontrol.jitsi-meet.example.com',
+        //call_control: 'callcontrol.jitsi-meet.example.com',
         focus: 'focus.jitsi-meet.example.com'
     },
 //  getroomnode: function (path) { return 'someprefixpossiblybasedonpath'; },
@@ -26,16 +26,10 @@
     adaptiveSimulcast: false,
     useRtcpMux: true,
     useBundle: true,
-<<<<<<< HEAD
-    enableRecording: true,
-    enableWelcomePage: false,
-    enableSimulcast: false,
-    logStats: false // Enable logging of PeerConnection stats via the focus
-=======
     enableRecording: false,
     enableWelcomePage: true,
     enableSimulcast: false,
-    enableFirefoxSupport: false //firefox support is still experimental, only one-to-one conferences with chrome focus
+    enableFirefoxSupport: false, //firefox support is still experimental, only one-to-one conferences with chrome focus
     // will work when simulcast, bundle, mux, lastN and SCTP are disabled.
->>>>>>> 63dd6df2
+    logStats: false // Enable logging of PeerConnection stats via the focus
 };